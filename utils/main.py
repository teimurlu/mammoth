"""
This script is the main entry point for the Mammoth project. It contains the main function `main()` that orchestrates the training process.

The script performs the following tasks:
- Imports necessary modules and libraries.
- Sets up the necessary paths and configurations.
- Parses command-line arguments.
- Initializes the dataset, model, and other components.
- Trains the model using the `train()` function.

To run the script, execute it directly or import it as a module and call the `main()` function.
"""
# Copyright 2022-present, Lorenzo Bonicelli, Pietro Buzzega, Matteo Boschini, Angelo Porrello, Simone Calderara.
# All rights reserved.
# This source code is licensed under the license found in the
# LICENSE file in the root directory of this source tree.

# needed (don't change it)
import logging
import numpy  # noqa
import os
import sys
import time
import importlib
import socket
import datetime
import uuid
from argparse import ArgumentParser, Namespace
import torch

mammoth_path = os.path.dirname(os.path.dirname(os.path.abspath(__file__)))
sys.path.append(mammoth_path)
sys.path.append(mammoth_path + '/datasets')
sys.path.append(mammoth_path + '/backbone')
sys.path.append(mammoth_path + '/models')

from utils import setup_logging
setup_logging()

if __name__ == '__main__':
    logging.info(f"Running Mammoth! on {socket.gethostname()}. (if you see this message more than once, you are probably importing something wrong)")

    from utils.conf import warn_once
    try:
        if os.getenv('MAMMOTH_TEST', '0') == '0':
            from dotenv import load_dotenv
            load_dotenv()
        else:
            warn_once("Running in test mode. Ignoring .env file.")
    except ImportError:
        warn_once("Warning: python-dotenv not installed. Ignoring .env file.")


def lecun_fix():
    # Yann moved his website to CloudFlare. You need this now
    from six.moves import urllib  # pyright: ignore
    opener = urllib.request.build_opener()
    opener.addheaders = [('User-agent', 'Mozilla/5.0')]
    urllib.request.install_opener(opener)


def check_args(args, dataset=None):
    """
    Just a (non complete) stream of asserts to ensure the validity of the arguments.
    """
    assert args.label_perc_by_class == 1 or args.label_perc == 1, "Cannot use both `label_perc_by_task` and `label_perc_by_class`"

    if args.joint:
        assert args.start_from is None and args.stop_after is None, "Joint training does not support start_from and stop_after"
        assert not args.enable_other_metrics, "Joint training does not support other metrics"
        assert not args.eval_future, "Joint training does not support future evaluation (what is the future?)"

    assert 0 < args.label_perc <= 1, "label_perc must be in (0, 1]"

    if args.savecheck:
        assert not args.inference_only, "Should not save checkpoint in inference only mode"

    assert (args.noise_rate >= 0.) and (args.noise_rate <= 1.), "Noise rate must be in [0, 1]"

    if dataset is not None:
        from datasets.utils.gcl_dataset import GCLDataset, ContinualDataset

        if isinstance(dataset, GCLDataset):
            assert args.n_epochs == 1, "GCLDataset is not compatible with multiple epochs"
            assert args.enable_other_metrics == 0, "GCLDataset is not compatible with other metrics (i.e., forward/backward transfer and forgetting)"
            assert args.eval_future == 0, "GCLDataset is not compatible with future evaluation"
            assert args.noise_rate == 0, "GCLDataset is not compatible with automatic noise injection"

        assert issubclass(dataset.__class__, ContinualDataset) or issubclass(dataset.__class__, GCLDataset), "Dataset must be an instance of `ContinualDataset` or `GCLDataset`"


def load_configs(parser: ArgumentParser) -> dict:
    from models import get_model_class
    from models.utils import load_model_config

    from datasets import get_dataset_class
    from datasets.utils import get_default_args_for_dataset, load_dataset_config
    from utils.args import fix_model_parser_backwards_compatibility, get_single_arg_value

    args = parser.parse_known_args()[0]

    # load the model configuration
    # - get the model parser and fix the get_parser function for backwards compatibility
    model_parser = get_model_class(args).get_parser(parser)
    parser = fix_model_parser_backwards_compatibility(parser, model_parser)
    is_rehearsal = any([p for p in parser._actions if p.dest == 'buffer_size'])
    buffer_size = None
    if is_rehearsal:  # get buffer size
        buffer_size = get_single_arg_value(parser, 'buffer_size')
        assert buffer_size is not None, "Buffer size not found in the arguments. Please specify it with --buffer_size."
        try:
            buffer_size = int(buffer_size)  # try convert to int, check if it is a valid number
        except ValueError:
            raise ValueError(f'--buffer_size must be an integer but found {buffer_size}')

    # - get the defaults that were set with `set_defaults` in the parser
    base_config = parser._defaults.copy()

    # - get the configuration file for the model
    model_config = load_model_config(args, buffer_size=buffer_size)

    # update the dataset class with the configuration
    dataset_class = get_dataset_class(args)

    # load the dataset configuration. If the model specified a dataset config, use it. Otherwise, use the dataset configuration
    base_dataset_config = get_default_args_for_dataset(args.dataset)
    if 'dataset_config' in model_config:  # if the dataset specified a dataset config, use it
        cnf_file_dataset_config = load_dataset_config(model_config['dataset_config'], args.dataset)
    else:
        cnf_file_dataset_config = load_dataset_config(args.dataset_config, args.dataset)

    dataset_config = {**base_dataset_config, **cnf_file_dataset_config}
    dataset_config = dataset_class.set_default_from_config(dataset_config, parser)  # the updated configuration file is cleaned from the dataset-specific arguments

    # - merge the dataset and model configurations, with the model configuration taking precedence
    config = {**dataset_config, **base_config, **model_config}

    return config


def parse_args():
    """
    Parse command line arguments for the mammoth program and sets up the `args` object.

    Returns:
        args (argparse.Namespace): Parsed command line arguments.
    """
    from utils import create_if_not_exists
    from utils.conf import warn_once
    from utils.args import add_initial_args, add_management_args, add_experiment_args, add_configuration_args, clean_dynamic_args, \
<<<<<<< HEAD
        check_multiple_defined_arg_during_string_parse, add_dynamic_parsable_args, fix_model_parser_backwards_compatibility, update_cli_defaults, \
        get_single_arg_value

    from models import get_all_models, get_model_class
    from models.utils import load_model_config

    from datasets import get_dataset_class
    from datasets.utils import get_default_args_for_dataset, load_dataset_config
=======
        check_multiple_defined_arg_during_string_parse, add_dynamic_parsable_args, update_cli_defaults, get_single_arg_value

    from models import get_all_models
>>>>>>> cf2d6ac1

    check_multiple_defined_arg_during_string_parse()

    parser = ArgumentParser(description='Mammoth - An Extendible (General) Continual Learning Framework for Pytorch', allow_abbrev=False)

    # 1) add arguments that include model, dataset, and backbone. These define the rest of the arguments.
    #   the backbone is optional as may be set by the dataset or the model. The dataset and model are required.
    add_initial_args(parser)
    args = parser.parse_known_args()[0]

    if args.backbone is None:
        logging.warning('No backbone specified. Using default backbone (set by the dataset).')

    # 2) load the configuration arguments for the dataset and model
    add_configuration_args(parser, args)

    config = load_configs(parser)

    # 3) add the remaining arguments

<<<<<<< HEAD
    # 5) get the model parser and fix the get_parser function for backwards compatibility
    model_parser = get_model_class(args).get_parser(parser)
    parser = fix_model_parser_backwards_compatibility(parser, model_parser)
    is_rehearsal = any([p for p in parser._actions if p.dest == 'buffer_size'])
    buffer_size = None
    if is_rehearsal:  # get buffer size
        buffer_size = get_single_arg_value(parser, 'buffer_size')
        if buffer_size is not None:
            try:
                buffer_size = int(buffer_size)  # try convert to int, check if it is a valid number
            except ValueError:
                raise ValueError(f'--buffer_size must be an integer but found {buffer_size}')

    # 6) add the configuration file for the model and update the parser with the model-specific arguments
    model_config = load_model_config(args, buffer_size=buffer_size)
    if 'dataset_config' in model_config:  # if the dataset specified a dataset config, use it
        dataset_config = load_dataset_config(model_config['dataset_config'], args.dataset)
        dataset_class.set_default_from_config(dataset_config, parser)
    update_cli_defaults(parser, model_config, is_rehearsal=is_rehearsal)
=======
    # - get the chosen backbone. The CLI argument takes precedence over the configuration file.
    backbone = args.backbone
    if backbone is None:
        if 'backbone' in config:
            backbone = config['backbone']
        else:
            backbone = get_single_arg_value(parser, 'backbone')
    assert backbone is not None, "Backbone not found in the arguments. Please specify it with --backbone or in the model or dataset configuration file."

    # - add the dynamic arguments defined by the chosen dataset and model
    add_dynamic_parsable_args(parser, args.dataset, backbone)
>>>>>>> cf2d6ac1

    # - add the main Mammoth arguments
    add_management_args(parser)
    add_experiment_args(parser)

<<<<<<< HEAD
    if is_rehearsal:
        assert args.buffer_size is not None, "Buffer size not found in the arguments."

    # 7) add dynamic args defined by the backbones, datasets, etc.
    # TODO: ADD DATASET DYNAMIC ARGS
    add_dynamic_parsable_args(parser, args)
=======
    # 4) Once all arguments are in the parser, we can set the defaults using the loaded configuration
    update_cli_defaults(parser, config)
>>>>>>> cf2d6ac1

    # 5) parse the arguments
    if args.load_best_args:
        from utils.best_args import best_args

        warn_once("The `load_best_args` option is untested and not up to date.")

        is_rehearsal = any([p for p in parser._actions if p.dest == 'buffer_size'])  # check if model has a buffer

        args = parser.parse_args()
        if args.model == 'joint':
            best = best_args[args.dataset]['sgd']
        else:
            best = best_args[args.dataset][args.model]
        if is_rehearsal:
            best = best[args.buffer_size]
        else:
            best = best[-1]

        to_parse = sys.argv[1:] + ['--' + k + '=' + str(v) for k, v in best.items()]
        to_parse.remove('--load_best_args')
        args = parser.parse_args(to_parse)
        if args.model == 'joint' and args.dataset == 'mnist-360':
            args.model = 'joint_gcl'
    else:
        args = parser.parse_args()

    # 6) clean dynamically loaded args
    args = clean_dynamic_args(args)

    # 7) final checks and updates to the arguments
    models_dict = get_all_models()
    args.model = models_dict[args.model]

    if args.lr_scheduler is not None:
        logging.info('`lr_scheduler` set to {}, overrides default from dataset.'.format(args.lr_scheduler))

    if args.seed is not None:
        from utils.conf import set_random_seed

        set_random_seed(args.seed)

    # Add uuid, timestamp and hostname for logging
    args.conf_jobnum = str(uuid.uuid4())
    args.conf_timestamp = str(datetime.datetime.now())
    args.conf_host = socket.gethostname()

    # Add the current git commit hash to the arguments if available
    try:
        import git
        repo = git.Repo(path=os.path.dirname(os.path.dirname(os.path.abspath(__file__))))
        args.conf_git_hash = repo.head.object.hexsha
    except Exception:
        logging.error("Could not retrieve git hash.")
        args.conf_git_hash = None

    if args.savecheck:
        if not os.path.isdir('checkpoints'):
            create_if_not_exists("checkpoints")

        now = time.strftime("%Y%m%d-%H%M%S")
        uid = args.conf_jobnum.split('-')[0]
        extra_ckpt_name = "" if args.ckpt_name is None else f"{args.ckpt_name}_"
        args.ckpt_name = f"{extra_ckpt_name}{args.model}_{args.dataset}_{args.dataset_config}_{args.buffer_size if hasattr(args, 'buffer_size') else 0}_{args.n_epochs}_{str(now)}_{uid}"
        print("Saving checkpoint into", args.ckpt_name, file=sys.stderr)

    check_args(args)

    if args.validation is not None:
        logging.info(f"Using {args.validation}% of the training set as validation set.")
        logging.info(f"Validation will be computed with mode `{args.validation_mode}`.")

    return args


def extend_args(args, dataset):
    """
    Extend the command-line arguments with the default values from the dataset and the model.
    """
    from datasets import ContinualDataset
    dataset: ContinualDataset = dataset  # noqa, used for type hinting

    if hasattr(args, 'num_classes') and args.num_classes is None:
        args.num_classes = dataset.N_CLASSES

    if args.fitting_mode == 'epochs' and args.n_epochs is None and isinstance(dataset, ContinualDataset):
        args.n_epochs = dataset.get_epochs()
    elif args.fitting_mode == 'iters' and args.n_iters is None and isinstance(dataset, ContinualDataset):
        args.n_iters = dataset.get_iters()

    if args.batch_size is None:
        args.batch_size = dataset.get_batch_size()
        if hasattr(importlib.import_module('models.' + args.model), 'Buffer') and (not hasattr(args, 'minibatch_size') or args.minibatch_size is None):
            args.minibatch_size = dataset.get_minibatch_size()
    else:
        args.minibatch_size = args.batch_size

    if args.validation:
        if args.validation_mode == 'current':
            assert dataset.SETTING in ['class-il', 'task-il'], "`current` validation modes is only supported for class-il and task-il settings (requires a task division)."

    if args.debug_mode:
        print('Debug mode enabled: running only a few forward steps per epoch with W&B disabled.')
        # set logging level to debug
        args.nowand = 1

    if args.wandb_entity is None:
        args.wandb_entity = os.getenv('WANDB_ENTITY', None)
    if args.wandb_project is None:
        args.wandb_project = os.getenv('WANDB_PROJECT', None)

    if args.wandb_entity is None or args.wandb_project is None:
        logging.info('`wandb_entity` and `wandb_project` not set. Disabling wandb.')
        args.nowand = 1
    else:
        print('Logging to wandb: {}/{}'.format(args.wandb_entity, args.wandb_project))
        args.nowand = 0


def main(args=None):
    from utils.conf import base_path, get_device
    from models import get_model
    from datasets import get_dataset
    from utils.training import train
    from models.utils.future_model import FutureModel
    from backbone import get_backbone

    lecun_fix()
    if args is None:
        args = parse_args()

    device = get_device(avail_devices=args.device)
    args.device = device

    # set base path
    base_path(args.base_path)

    if args.code_optimization != 0:
        torch.set_float32_matmul_precision('high' if args.code_optimization == 1 else 'medium')
        logging.info(f"Code_optimization is set to {args.code_optimization}")
        logging.info(f"Using {torch.get_float32_matmul_precision()} precision for matmul.")

        if args.code_optimization == 2:
            if not torch.cuda.is_bf16_supported():
                raise NotImplementedError('BF16 is not supported on this machine.')

    dataset = get_dataset(args)

    extend_args(args, dataset)

    check_args(args, dataset=dataset)

    backbone = get_backbone(args)
    logging.info(f"Using backbone: {args.backbone}")

    if args.code_optimization == 3:
        # check if the model is compatible with torch.compile
        # from https://pytorch.org/tutorials/intermediate/torch_compile_tutorial.html
        if torch.cuda.get_device_capability()[0] >= 7 and os.name != 'nt':
            print("================ Compiling model with torch.compile ================")
            logging.warning("`torch.compile` may break your code if you change the model after the first run!")
            print("This includes adding classifiers for new tasks, changing the backbone, etc.")
            print("ALSO: some models CHANGE the backbone during initialization. Remember to call `torch.compile` again after that.")
            print("====================================================================")
            backbone = torch.compile(backbone)
        else:
            if torch.cuda.get_device_capability()[0] < 7:
                raise NotImplementedError('torch.compile is not supported on this machine.')
            else:
                raise Exception(f"torch.compile is not supported on Windows. Check https://github.com/pytorch/pytorch/issues/90768 for updates.")

    loss = dataset.get_loss()
    model = get_model(args, backbone, loss, dataset.get_transform(), dataset=dataset)
    assert isinstance(model, FutureModel) or not args.eval_future, "Model does not support future_forward."

    if args.distributed == 'dp':
        from utils.distributed import make_dp

        if args.batch_size < torch.cuda.device_count():
            raise Exception(f"Batch too small for DataParallel (Need at least {torch.cuda.device_count()}).")

        model.net = make_dp(model.net)
        model.to('cuda:0')
        args.conf_ngpus = torch.cuda.device_count()
    elif args.distributed == 'ddp':
        # DDP breaks the buffer, it has to be synchronized.
        raise NotImplementedError('Distributed Data Parallel not supported yet.')

    try:
        import setproctitle
        # set job name
        setproctitle.setproctitle('{}_{}_{}'.format(args.model, args.buffer_size if 'buffer_size' in args else 0, args.dataset))
    except Exception:
        pass

    train(model, dataset, args)


if __name__ == '__main__':
    main()<|MERGE_RESOLUTION|>--- conflicted
+++ resolved
@@ -148,20 +148,9 @@
     from utils import create_if_not_exists
     from utils.conf import warn_once
     from utils.args import add_initial_args, add_management_args, add_experiment_args, add_configuration_args, clean_dynamic_args, \
-<<<<<<< HEAD
-        check_multiple_defined_arg_during_string_parse, add_dynamic_parsable_args, fix_model_parser_backwards_compatibility, update_cli_defaults, \
-        get_single_arg_value
-
-    from models import get_all_models, get_model_class
-    from models.utils import load_model_config
-
-    from datasets import get_dataset_class
-    from datasets.utils import get_default_args_for_dataset, load_dataset_config
-=======
         check_multiple_defined_arg_during_string_parse, add_dynamic_parsable_args, update_cli_defaults, get_single_arg_value
 
     from models import get_all_models
->>>>>>> cf2d6ac1
 
     check_multiple_defined_arg_during_string_parse()
 
@@ -182,27 +171,6 @@
 
     # 3) add the remaining arguments
 
-<<<<<<< HEAD
-    # 5) get the model parser and fix the get_parser function for backwards compatibility
-    model_parser = get_model_class(args).get_parser(parser)
-    parser = fix_model_parser_backwards_compatibility(parser, model_parser)
-    is_rehearsal = any([p for p in parser._actions if p.dest == 'buffer_size'])
-    buffer_size = None
-    if is_rehearsal:  # get buffer size
-        buffer_size = get_single_arg_value(parser, 'buffer_size')
-        if buffer_size is not None:
-            try:
-                buffer_size = int(buffer_size)  # try convert to int, check if it is a valid number
-            except ValueError:
-                raise ValueError(f'--buffer_size must be an integer but found {buffer_size}')
-
-    # 6) add the configuration file for the model and update the parser with the model-specific arguments
-    model_config = load_model_config(args, buffer_size=buffer_size)
-    if 'dataset_config' in model_config:  # if the dataset specified a dataset config, use it
-        dataset_config = load_dataset_config(model_config['dataset_config'], args.dataset)
-        dataset_class.set_default_from_config(dataset_config, parser)
-    update_cli_defaults(parser, model_config, is_rehearsal=is_rehearsal)
-=======
     # - get the chosen backbone. The CLI argument takes precedence over the configuration file.
     backbone = args.backbone
     if backbone is None:
@@ -214,23 +182,13 @@
 
     # - add the dynamic arguments defined by the chosen dataset and model
     add_dynamic_parsable_args(parser, args.dataset, backbone)
->>>>>>> cf2d6ac1
 
     # - add the main Mammoth arguments
     add_management_args(parser)
     add_experiment_args(parser)
 
-<<<<<<< HEAD
-    if is_rehearsal:
-        assert args.buffer_size is not None, "Buffer size not found in the arguments."
-
-    # 7) add dynamic args defined by the backbones, datasets, etc.
-    # TODO: ADD DATASET DYNAMIC ARGS
-    add_dynamic_parsable_args(parser, args)
-=======
     # 4) Once all arguments are in the parser, we can set the defaults using the loaded configuration
     update_cli_defaults(parser, config)
->>>>>>> cf2d6ac1
 
     # 5) parse the arguments
     if args.load_best_args:
