.. Mammoth documentation master file, created by
   sphinx-quickstart on Tue Dec  5 23:41:27 2023.
   You can adapt this file completely to your liking, but it should at least
   contain the root `toctree` directive.

<<<<<<< HEAD

=======
>>>>>>> d46b8d73
.. autosummary::
   :toctree: _autosummary
   :hidden:
   :template: custom-base-template.rst
   :recursive:
   
   models
   datasets
   backbone
   utils


.. toctree::
   :maxdepth: 1 
   :glob:
   :hidden:
   :caption: Getting started:

   getting_started/index.rst
   getting_started/checkpoints.rst
   getting_started/distributed_training.rst
   getting_started/scripts.rst
   Parseval <getting_started/parseval.rst>

.. toctree::
   :glob:
   :maxdepth: 1
   :hidden:
   :caption: Contents:

   _autosummary/models.rst
   _autosummary/datasets.rst
   _autosummary/backbone.rst
   _autosummary/utils.rst

.. include:: readme.rst<|MERGE_RESOLUTION|>--- conflicted
+++ resolved
@@ -3,10 +3,6 @@
    You can adapt this file completely to your liking, but it should at least
    contain the root `toctree` directive.
 
-<<<<<<< HEAD
-
-=======
->>>>>>> d46b8d73
 .. autosummary::
    :toctree: _autosummary
    :hidden:
